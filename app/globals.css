@tailwind base;
@tailwind components;
@tailwind utilities;

:root {
  --bg-black: #000000;
  --bg-dark: #0a0a0a;
  --bg-panel: #141414;
  --neon-cyan: #00fff7;
  --neon-pink: #ff00ff;
  --neon-green: #39ff14;
  --neon-purple: #bf00ff;
  --neon-blue: #00d4ff;
  --text-white: #ffffff;
  --text-gray: #a0a0a0;
  --border-cyan: #00fff7;
}

* {
  box-sizing: border-box;
  padding: 0;
  margin: 0;
}

body {
<<<<<<< HEAD
  background: var(--bg-black);
=======
  background: #000000;
>>>>>>> f18b410f
  color: var(--text-white);
  font-family: 'Segoe UI', 'Roboto', sans-serif;
  line-height: 1.6;
  min-height: 100vh;
}

/* Neon Border Effects */
.neon-border {
  border: 2px solid var(--neon-cyan);
<<<<<<< HEAD
  box-shadow:
    0 0 10px var(--neon-cyan),
    inset 0 0 10px rgba(0, 255, 247, 0.1);
=======
  box-shadow: 0 0 10px var(--neon-cyan);
>>>>>>> f18b410f
}

.neon-text {
  color: var(--neon-cyan);
<<<<<<< HEAD
  text-shadow:
    0 0 10px var(--neon-cyan),
    0 0 20px var(--neon-cyan);
}

.neon-glow {
  box-shadow:
    0 0 20px var(--neon-cyan),
    0 0 40px var(--neon-cyan);
=======
  text-shadow: 0 0 10px var(--neon-cyan), 0 0 20px var(--neon-cyan);
}

.neon-glow {
  box-shadow: 0 0 20px var(--neon-cyan), 0 0 40px var(--neon-cyan);
>>>>>>> f18b410f
}

/* Scrollbar */
::-webkit-scrollbar {
  width: 12px;
}

::-webkit-scrollbar-track {
<<<<<<< HEAD
  background: var(--bg-dark);
=======
  background: #000000;
>>>>>>> f18b410f
}

::-webkit-scrollbar-thumb {
  background: var(--neon-cyan);
  border-radius: 6px;
  box-shadow: 0 0 10px var(--neon-cyan);
}

/* Buttons */
.btn {
  @apply px-6 py-3 rounded-lg transition-all duration-300 font-bold cursor-pointer;
  text-transform: uppercase;
  letter-spacing: 2px;
}

.btn-primary {
<<<<<<< HEAD
  background: var(--bg-black);
=======
  background: #000000;
>>>>>>> f18b410f
  color: var(--neon-cyan);
  border: 2px solid var(--neon-cyan);
  box-shadow: 0 0 20px rgba(0, 255, 247, 0.5);
}

.btn-primary:hover {
<<<<<<< HEAD
  background: rgba(0, 255, 247, 0.1);
=======
  background: #000000;
>>>>>>> f18b410f
  box-shadow: 0 0 30px rgba(0, 255, 247, 0.8);
  transform: translateY(-2px);
}

.btn-primary:disabled {
<<<<<<< HEAD
  background: var(--bg-dark);
=======
  background: #000000;
>>>>>>> f18b410f
  border-color: #666;
  color: #666;
  box-shadow: none;
  cursor: not-allowed;
  opacity: 0.5;
}

.btn-secondary {
<<<<<<< HEAD
  background: var(--bg-black);
=======
  background: #000000;
>>>>>>> f18b410f
  color: var(--neon-pink);
  border: 2px solid var(--neon-pink);
  box-shadow: 0 0 10px rgba(255, 0, 255, 0.5);
}

.btn-secondary:hover {
<<<<<<< HEAD
  background: rgba(255, 0, 255, 0.1);
=======
  background: #000000;
>>>>>>> f18b410f
  box-shadow: 0 0 20px rgba(255, 0, 255, 0.8);
}

.btn-success {
<<<<<<< HEAD
  background: var(--bg-black);
=======
  background: #000000;
>>>>>>> f18b410f
  color: var(--neon-green);
  border: 2px solid var(--neon-green);
  box-shadow: 0 0 20px rgba(57, 255, 20, 0.5);
}

.btn-success:hover {
<<<<<<< HEAD
  background: rgba(57, 255, 20, 0.1);
=======
  background: #000000;
>>>>>>> f18b410f
  box-shadow: 0 0 30px rgba(57, 255, 20, 0.8);
}

.btn-danger {
<<<<<<< HEAD
  background: var(--bg-black);
=======
  background: #000000;
>>>>>>> f18b410f
  color: #ff006e;
  border: 2px solid #ff006e;
  box-shadow: 0 0 20px rgba(255, 0, 110, 0.5);
}

.btn-danger:hover {
<<<<<<< HEAD
  background: rgba(255, 0, 110, 0.1);
=======
  background: #000000;
>>>>>>> f18b410f
  box-shadow: 0 0 30px rgba(255, 0, 110, 0.8);
}

/* Cards */
.card {
<<<<<<< HEAD
  background: var(--bg-black);
=======
  background: #000000;
>>>>>>> f18b410f
  border: 2px solid var(--neon-cyan);
  border-radius: 12px;
  padding: 2rem;
  box-shadow: 0 0 20px rgba(0, 255, 247, 0.3);
}

/* Inputs */
input,
select,
textarea {
<<<<<<< HEAD
  background: var(--bg-black);
=======
  background: #000000;
>>>>>>> f18b410f
  color: var(--text-white);
  border: 2px solid var(--neon-cyan);
  border-radius: 8px;
  padding: 0.75rem;
  width: 100%;
  transition: all 0.3s;
}

input:focus,
select:focus,
textarea:focus {
  outline: none;
  border-color: var(--neon-pink);
  box-shadow: 0 0 20px rgba(255, 0, 255, 0.5);
}

/* Loading Spinner */
.spinner {
  border: 4px solid rgba(0, 255, 247, 0.1);
  border-top: 4px solid var(--neon-cyan);
  border-radius: 50%;
  width: 40px;
  height: 40px;
  animation: spin 1s linear infinite;
  box-shadow: 0 0 20px rgba(0, 255, 247, 0.5);
}

@keyframes spin {
  0% { transform: rotate(0deg); }
  100% { transform: rotate(360deg); }
}

/* Status Indicators */
.status-dot {
  width: 12px;
  height: 12px;
  border-radius: 50%;
  display: inline-block;
  margin-right: 8px;
  box-shadow: 0 0 10px currentColor;
  animation: pulse 2s infinite;
}

@keyframes pulse {
  0%, 100% { opacity: 1; }
  50% { opacity: 0.5; }
}

.status-success {
  background-color: var(--neon-green);
  box-shadow: 0 0 15px var(--neon-green);
}

.status-warning {
  background-color: var(--neon-pink);
  box-shadow: 0 0 15px var(--neon-pink);
}

.status-error {
  background-color: #ff006e;
  box-shadow: 0 0 15px #ff006e;
}

/* Animations */
.fade-in {
  animation: fadeIn 0.5s ease-in;
}

@keyframes fadeIn {
  from {
    opacity: 0;
    transform: translateY(-20px);
  }
  to {
    opacity: 1;
    transform: translateY(0);
  }
}

/* Table */
table {
  width: 100%;
  border-collapse: collapse;
}

th,
td {
  padding: 16px;
  text-align: left;
  border-bottom: 1px solid rgba(0, 255, 247, 0.3);
}

th {
  font-weight: 700;
  color: var(--neon-cyan);
  text-transform: uppercase;
  letter-spacing: 2px;
  font-size: 0.9rem;
}

tr:hover {
  background: rgba(0, 255, 247, 0.05);
}

/* Code/Monospace */
.mono {
  font-family: 'Courier New', Courier, monospace;
<<<<<<< HEAD
  background: var(--bg-panel);
=======
  background: #000000;
>>>>>>> f18b410f
  padding: 4px 8px;
  border-radius: 4px;
  font-size: 0.9em;
  border: 1px solid rgba(0, 255, 247, 0.3);
}

/* Layout Styles */
.vscode-bg {
<<<<<<< HEAD
  background: var(--bg-black);
}

.vscode-sidebar {
  background: var(--bg-dark);
  border: 1px solid var(--bg-panel);
}

.vscode-panel {
  background: var(--bg-panel);
=======
  background: #000000;
}

.vscode-sidebar {
  background: #000000;
  border: 1px solid var(--neon-cyan);
}

.vscode-panel {
  background: #000000;
>>>>>>> f18b410f
}

.vscode-accent {
  color: var(--neon-cyan);
}

.vscode-text {
  color: var(--text-white);
}

.vscode-border {
  border-color: var(--neon-cyan);
}

.vscode-error {
<<<<<<< HEAD
  background: var(--bg-black);
=======
  background: #000000;
>>>>>>> f18b410f
  border: 2px solid #ff006e;
  color: #ff006e;
}

.vscode-success {
<<<<<<< HEAD
  background: var(--bg-black);
=======
  background: #000000;
>>>>>>> f18b410f
  border: 2px solid var(--neon-green);
  color: var(--neon-green);
}

/* Grid Background */
body::before {
  content: '';
  position: fixed;
  top: 0;
  left: 0;
  width: 100%;
  height: 100%;
  background-image:
    linear-gradient(rgba(0, 255, 247, 0.03) 1px, transparent 1px),
    linear-gradient(90deg, rgba(0, 255, 247, 0.03) 1px, transparent 1px);
  background-size: 50px 50px;
  pointer-events: none;
  z-index: -1;
}<|MERGE_RESOLUTION|>--- conflicted
+++ resolved
@@ -23,11 +23,7 @@
 }
 
 body {
-<<<<<<< HEAD
-  background: var(--bg-black);
-=======
-  background: #000000;
->>>>>>> f18b410f
+  background: #000000;
   color: var(--text-white);
   font-family: 'Segoe UI', 'Roboto', sans-serif;
   line-height: 1.6;
@@ -37,34 +33,16 @@
 /* Neon Border Effects */
 .neon-border {
   border: 2px solid var(--neon-cyan);
-<<<<<<< HEAD
-  box-shadow:
-    0 0 10px var(--neon-cyan),
-    inset 0 0 10px rgba(0, 255, 247, 0.1);
-=======
   box-shadow: 0 0 10px var(--neon-cyan);
->>>>>>> f18b410f
 }
 
 .neon-text {
   color: var(--neon-cyan);
-<<<<<<< HEAD
-  text-shadow:
-    0 0 10px var(--neon-cyan),
-    0 0 20px var(--neon-cyan);
-}
-
-.neon-glow {
-  box-shadow:
-    0 0 20px var(--neon-cyan),
-    0 0 40px var(--neon-cyan);
-=======
   text-shadow: 0 0 10px var(--neon-cyan), 0 0 20px var(--neon-cyan);
 }
 
 .neon-glow {
   box-shadow: 0 0 20px var(--neon-cyan), 0 0 40px var(--neon-cyan);
->>>>>>> f18b410f
 }
 
 /* Scrollbar */
@@ -73,11 +51,7 @@
 }
 
 ::-webkit-scrollbar-track {
-<<<<<<< HEAD
-  background: var(--bg-dark);
-=======
-  background: #000000;
->>>>>>> f18b410f
+  background: #000000;
 }
 
 ::-webkit-scrollbar-thumb {
@@ -94,32 +68,20 @@
 }
 
 .btn-primary {
-<<<<<<< HEAD
-  background: var(--bg-black);
-=======
-  background: #000000;
->>>>>>> f18b410f
+  background: #000000;
   color: var(--neon-cyan);
   border: 2px solid var(--neon-cyan);
   box-shadow: 0 0 20px rgba(0, 255, 247, 0.5);
 }
 
 .btn-primary:hover {
-<<<<<<< HEAD
-  background: rgba(0, 255, 247, 0.1);
-=======
-  background: #000000;
->>>>>>> f18b410f
+  background: #000000;
   box-shadow: 0 0 30px rgba(0, 255, 247, 0.8);
   transform: translateY(-2px);
 }
 
 .btn-primary:disabled {
-<<<<<<< HEAD
-  background: var(--bg-dark);
-=======
-  background: #000000;
->>>>>>> f18b410f
+  background: #000000;
   border-color: #666;
   color: #666;
   box-shadow: none;
@@ -128,72 +90,44 @@
 }
 
 .btn-secondary {
-<<<<<<< HEAD
-  background: var(--bg-black);
-=======
-  background: #000000;
->>>>>>> f18b410f
+  background: #000000;
   color: var(--neon-pink);
   border: 2px solid var(--neon-pink);
   box-shadow: 0 0 10px rgba(255, 0, 255, 0.5);
 }
 
 .btn-secondary:hover {
-<<<<<<< HEAD
-  background: rgba(255, 0, 255, 0.1);
-=======
-  background: #000000;
->>>>>>> f18b410f
+  background: #000000;
   box-shadow: 0 0 20px rgba(255, 0, 255, 0.8);
 }
 
 .btn-success {
-<<<<<<< HEAD
-  background: var(--bg-black);
-=======
-  background: #000000;
->>>>>>> f18b410f
+  background: #000000;
   color: var(--neon-green);
   border: 2px solid var(--neon-green);
   box-shadow: 0 0 20px rgba(57, 255, 20, 0.5);
 }
 
 .btn-success:hover {
-<<<<<<< HEAD
-  background: rgba(57, 255, 20, 0.1);
-=======
-  background: #000000;
->>>>>>> f18b410f
+  background: #000000;
   box-shadow: 0 0 30px rgba(57, 255, 20, 0.8);
 }
 
 .btn-danger {
-<<<<<<< HEAD
-  background: var(--bg-black);
-=======
-  background: #000000;
->>>>>>> f18b410f
+  background: #000000;
   color: #ff006e;
   border: 2px solid #ff006e;
   box-shadow: 0 0 20px rgba(255, 0, 110, 0.5);
 }
 
 .btn-danger:hover {
-<<<<<<< HEAD
-  background: rgba(255, 0, 110, 0.1);
-=======
-  background: #000000;
->>>>>>> f18b410f
+  background: #000000;
   box-shadow: 0 0 30px rgba(255, 0, 110, 0.8);
 }
 
 /* Cards */
 .card {
-<<<<<<< HEAD
-  background: var(--bg-black);
-=======
-  background: #000000;
->>>>>>> f18b410f
+  background: #000000;
   border: 2px solid var(--neon-cyan);
   border-radius: 12px;
   padding: 2rem;
@@ -204,11 +138,7 @@
 input,
 select,
 textarea {
-<<<<<<< HEAD
-  background: var(--bg-black);
-=======
-  background: #000000;
->>>>>>> f18b410f
+  background: #000000;
   color: var(--text-white);
   border: 2px solid var(--neon-cyan);
   border-radius: 8px;
@@ -316,11 +246,7 @@
 /* Code/Monospace */
 .mono {
   font-family: 'Courier New', Courier, monospace;
-<<<<<<< HEAD
-  background: var(--bg-panel);
-=======
-  background: #000000;
->>>>>>> f18b410f
+  background: #000000;
   padding: 4px 8px;
   border-radius: 4px;
   font-size: 0.9em;
@@ -329,29 +255,16 @@
 
 /* Layout Styles */
 .vscode-bg {
-<<<<<<< HEAD
-  background: var(--bg-black);
+  background: #000000;
 }
 
 .vscode-sidebar {
-  background: var(--bg-dark);
-  border: 1px solid var(--bg-panel);
+  background: #000000;
+  border: 1px solid var(--neon-cyan);
 }
 
 .vscode-panel {
-  background: var(--bg-panel);
-=======
-  background: #000000;
-}
-
-.vscode-sidebar {
-  background: #000000;
-  border: 1px solid var(--neon-cyan);
-}
-
-.vscode-panel {
-  background: #000000;
->>>>>>> f18b410f
+  background: #000000;
 }
 
 .vscode-accent {
@@ -367,21 +280,13 @@
 }
 
 .vscode-error {
-<<<<<<< HEAD
-  background: var(--bg-black);
-=======
-  background: #000000;
->>>>>>> f18b410f
+  background: #000000;
   border: 2px solid #ff006e;
   color: #ff006e;
 }
 
 .vscode-success {
-<<<<<<< HEAD
-  background: var(--bg-black);
-=======
-  background: #000000;
->>>>>>> f18b410f
+  background: #000000;
   border: 2px solid var(--neon-green);
   color: var(--neon-green);
 }
